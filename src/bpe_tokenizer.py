--- conflicted
+++ resolved
@@ -102,10 +102,6 @@
         # Handle blank token ID safely
         blank_token = special_tokens.get("blank_token", "<blank>") if special_tokens else "<blank>"
         self.blank_token_id = self.tokenizer.convert_tokens_to_ids(blank_token)
-<<<<<<< HEAD
-        self.bos_token_id = self.tokenizer.convert_tokens_to_ids("<BOS>")
-        self.eos_token_id = self.tokenizer.convert_tokens_to_ids("</s>")
-=======
         print(f"Blank token '{blank_token}' has ID: {self.blank_token_id}")
         
         # Check if blank token was properly added
@@ -115,7 +111,6 @@
             self.tokenizer.add_tokens([blank_token])
             self.blank_token_id = self.tokenizer.convert_tokens_to_ids(blank_token)
             print(f"Re-added blank token, new ID: {self.blank_token_id}")
->>>>>>> 01352dc7
         
         # Cache vocab
         self.vocab = self.tokenizer.get_vocab()
